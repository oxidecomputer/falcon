// This Source Code Form is subject to the terms of the Mozilla Public
// License, v. 2.0. If a copy of the MPL was not distributed with this
// file, You can obtain one at https://mozilla.org/MPL/2.0/.

// Copyright 2022 Oxide Computer Company

#[cfg(test)]
mod test;
mod util;

pub mod cli;
pub mod error;
pub mod serial;
pub mod unit;

use anyhow::Context;
use camino::{Utf8Path, Utf8PathBuf};
use error::Error;
use futures::future::join_all;
use futures::StreamExt;
use indicatif::{ProgressBar, ProgressStyle};
use ron::ser::{to_string_pretty, PrettyConfig};
use serde::{Deserialize, Serialize};
use slog::Drain;
use slog::{debug, error, info, warn, Logger};
<<<<<<< HEAD
use std::collections::hash_map::Entry;
use std::collections::{BTreeMap, HashMap};
=======
use std::collections::BTreeMap;
use std::collections::HashMap;
>>>>>>> a88bc678
use std::convert::TryInto;
use std::fs::{self, OpenOptions};
use std::io::BufWriter;
use std::net::{IpAddr, Ipv6Addr, SocketAddr};
use std::os::unix::fs::MetadataExt;
use std::path::Path;
use std::process::Command;
use std::str::FromStr;
use tokio::fs::File;
use tokio::io::AsyncWriteExt;
use tokio::io::{AsyncBufReadExt, BufReader};
use tokio::time::{sleep, Duration, Instant};
use uuid::Uuid;
use xz2::read::XzDecoder;

use propolis_client::types::InstanceMetadata;
use propolis_client::types::{
    ComponentV0, DlpiNetworkBackend, FileStorageBackend, P9fs, SerialPort,
    SerialPortNumber, SoftNpuP9, SoftNpuPciPort, SoftNpuPort, VirtioDisk,
    VirtioNetworkBackend, VirtioNic,
};
use propolis_client::PciPath;
use propolis_client::SpecKey;

#[macro_export]
macro_rules! node {
    ($d:ident, $name:ident, $img:literal, $cores:literal, $mem:expr) => {
        let $name = $d.node(stringify!($name), $img, $cores, $mem);
    };

    ($d:ident, $name:ident, $img:ident, $cores:literal, $mem:expr) => {
        let $name = $d.node(stringify!($name), $img, $cores, $mem);
    };
}

#[macro_export]
macro_rules! cmd {
    ($d:expr, $node:expr, $cmd:expr, $msg:expr) => {{
        let bx: std::pin::Pin<
            Box<
                dyn futures::future::Future<
                    Output = Result<String, anyhow::Error>,
                >,
            >,
        > = Box::pin(async {
            info!($d.log, "{} start", $msg);
            let result = $d
                .exec($node, $cmd)
                .await
                .map_err(|e| anyhow!("{} {e}", $msg));
            info!($d.log, "{} finish", $msg);
            result
        });
        bx
    }};
}

pub const DEFAULT_FALCON_DIR: &str = ".falcon";
const ZFS_BIN: &str = "/usr/sbin/zfs";
const DLADM_BIN: &str = "/usr/sbin/dladm";
const DD_BIN: &str = "/usr/bin/dd";
const RM_BIN: &str = "/usr/bin/rm";
const TRUNCATE_BIN: &str = "/usr/bin/truncate";

pub struct Runner {
    /// The deployment object that describes the Falcon topology
    pub deployment: Deployment,

    /// If persistent is set to true, this deployment will not autodestruct when
    /// dropped.
    pub persistent: bool,

    /// The propolis-server binary to use
    pub propolis_binary: String,

    pub log: Logger,

    /// The root dataset to use for falcon activities
    pub dataset: String,

    /// The location of the ".falcon" directory for a given deployment
    ///
    /// This directory is created by falcon and stores configuration.
    pub falcon_dir: Utf8PathBuf,
}

/// A Deployment is the top level Falcon object. It contains a set of nodes and
/// links that are logically namespaced under the name of the deployment. Links
/// interconnect nodes forming a network.
#[derive(Serialize, Deserialize)]
pub struct Deployment {
    /// The name of this deployment
    pub name: String,

    /// The nodes of this deployment
    pub nodes: Vec<Node>,

    /// The point to point links of this deployment interconnectiong nodes
    pub links: Vec<Link>,

    /// External links connected to a host data link such as a phy or a vnic.
    pub ext_links: Vec<ExtLink>,
}

impl Default for Deployment {
    fn default() -> Self {
        Deployment {
            name: "".to_string(),
            nodes: Vec::new(),
            links: Vec::new(),
            ext_links: Vec::new(),
        }
    }
}

#[derive(Serialize, Deserialize)]
pub enum PrimaryDiskBacking {
    /// Use a zvol cloned from the image source.
    Zvol,
    /// Use a file copied from the image source.
    File,
}

/// A node in a falcon network.
#[derive(Serialize, Deserialize)]
pub struct Node {
    /// Name of the node
    pub name: String,
    /// Image node uses
    pub image: String,
    /// How many links the node has
    pub radix: usize,
    /// Mounted file systems
    pub mounts: Vec<Mount>,
    /// uuid of the node
    pub id: uuid::Uuid,
    /// how many cores to give the node
    pub cores: u8,
    /// how much memory to give the node in mb
    pub memory: u64,
    /// The root dataset to use for falcon activities
    pub dataset: String,
    /// Whether or not to do initial setup on the node
    pub do_setup: bool,
    /// How much space to reserve on the boot disk in GB.
    pub reserved: usize,
    /// How to create the backing of the main disk.
    pub primary_disk_backing: PrimaryDiskBacking,
    /// VNC port to use
    pub vnc_port: Option<u16>,
    /// Propolis components for instance spec
    pub components: BTreeMap<SpecKey, ComponentV0>,
}

#[derive(Debug, Serialize, Deserialize, PartialEq, Eq)]
pub enum GuestMountMechanism {
    P9kp,
    Mount,
}

/// Directories mounted from host machine into a node.
#[derive(Debug, Serialize, Deserialize)]
pub struct Mount {
    /// Directory from host to mount.
    pub source: Utf8PathBuf,

    /// Directory in node to mount to.
    pub destination: Utf8PathBuf,

    /// Mechanism to mount in the guest.
    pub mechanism: GuestMountMechanism,
}

/// Node references are passed back to clients when nodes are created. These are
/// an opaque handle that can be used in conjunction with various methods
/// provided by the Deployment implementation.
#[derive(Copy, Clone, Serialize, Deserialize)]
pub struct NodeRef {
    /// The index of the referenced node in `Deployment::nodes`
    index: usize,
}

/// Links connect nodes through a pair of Endpoints. Links are strictly point to
/// point. They are meant to represent a single cable between machines. The only
/// future exception to this may be for breakout cables that have a 1 to N
/// fanout.
#[derive(Serialize, Deserialize)]
pub struct Link {
    pub endpoints: [Endpoint; 2],
}

#[derive(Serialize, Deserialize)]
pub struct ExtLink {
    pub endpoint: Endpoint,
    pub host_ifx: String,
    pub exclusive: bool,
}

/// Endpoint kind determines what type of device will be chosen to underpin a
/// given endpoint on a VM.
#[derive(Serialize, Deserialize, Clone)]
pub enum EndpointKind {
    /// Use a bhyve/viona kernel device. This is the default. Optionally specify
    /// mac.
    Viona(Option<String>),

    /// A link connected to a SoftNPU device with an optional MAC specification
    SoftNPU(Option<String>),
}

impl EndpointKind {
    fn designator(&self) -> &'static str {
        match self {
            Self::Viona(_) => "vn",
            Self::SoftNPU(_) => "sn",
        }
    }
}

/// Endpoints are owned by a Link and reference nodes through a references.
#[derive(Serialize, Deserialize, Clone)]
pub struct Endpoint {
    /// The node this endpiont is attached to
    node: NodeRef,

    /// The link index within the referenced node e.g., if this is the 3rd link
    /// in the referenzed node index=2.
    index: usize,

    /// What kind of virtual device this endpoint will be realized as.
    kind: EndpointKind,
}

/// Opaque handle to a link. Used by clients to perform API functions on
/// links owned by a Deployment.
#[derive(Copy, Clone, Serialize, Deserialize)]
pub struct LinkRef {
    /// The index of the referenced link in `Deployment::links`
    _index: usize,
}

impl Runner {
    pub fn new(name: &str) -> Self {
        namecheck!(name, "deployment");

        match std::env::var("RUST_LOG") {
            Ok(s) => {
                if s.is_empty() {
                    unsafe {
                        std::env::set_var("RUST_LOG", "info");
                    }
                }
            }
            _ => unsafe {
                std::env::set_var("RUST_LOG", "info");
            },
        }

        let decorator = slog_term::TermDecorator::new().build();
        let drain = slog_term::FullFormat::new(decorator).build().fuse();
        let drain = slog_envlogger::new(drain).fuse();
        let drain = slog_async::Async::new(drain).build().fuse();

        Runner {
            deployment: Deployment::new(name),
            log: slog::Logger::root(drain, slog::o!()),
            persistent: false,
            propolis_binary: "propolis-server".into(),
            dataset: dataset(),
            falcon_dir: DEFAULT_FALCON_DIR.into(),
        }
    }

    pub fn set_falcon_dir(&mut self, dir: &Utf8Path) {
        self.falcon_dir = dir.to_string().into();
        info!(self.log, "set falcon dir to {}", self.falcon_dir);
    }

    /// Create a new node within this deployment with the given name. Names must
    /// conform to `[A-Za-z]?[A-Za-z0-9_]*`
    pub fn node(
        &mut self,
        name: &str,
        image: &str,
        cores: u8,
        memory: u64,
    ) -> NodeRef {
        namecheck!(name, "node");

        let id = uuid::Uuid::new_v4();

        let r = NodeRef {
            index: self.deployment.nodes.len(),
        };
        let n = Node {
            name: String::from(name),
            image: String::from(image),
            dataset: self.dataset.clone(),
            radix: 0,
            mounts: Vec::new(),
            id,
            cores,
            memory,
            do_setup: true,
            reserved: 20,
            primary_disk_backing: PrimaryDiskBacking::Zvol,
            vnc_port: None,
            components: BTreeMap::new(),
        };
        self.deployment.nodes.push(n);
        r
    }

    pub fn find_node(&self, name: &str) -> Option<NodeRef> {
        Some(NodeRef {
            index: self.deployment.nodes.iter().position(|x| x.name == name)?,
        })
    }

    pub fn all_nodes(&self) -> Vec<NodeRef> {
        let mut result = Vec::new();
        for index in 0..self.deployment.nodes.len() {
            result.push(NodeRef { index })
        }
        result
    }

    pub fn get_node(&self, r: NodeRef) -> &Node {
        &self.deployment.nodes[r.index]
    }

    pub fn do_setup(&mut self, r: NodeRef, value: bool) {
        self.deployment.nodes[r.index].do_setup = value;
    }

    pub fn bump_radix(&mut self, node: NodeRef) -> usize {
        let current = self.deployment.nodes[node.index].radix;
        self.deployment.nodes[node.index].radix += 1;
        current
    }

    /// Create a new link within this deployment between the referenced nodes.
    pub fn link(&mut self, a: NodeRef, b: NodeRef) -> LinkRef {
        let r = LinkRef {
            _index: self.deployment.links.len(),
        };
        let l = Link {
            endpoints: [
                Endpoint {
                    node: a,
                    index: self.deployment.nodes[a.index].radix,
                    kind: EndpointKind::Viona(None),
                },
                Endpoint {
                    node: b,
                    index: self.deployment.nodes[b.index].radix,
                    kind: EndpointKind::Viona(None),
                },
            ],
        };
        self.deployment.links.push(l);
        self.deployment.nodes[a.index].radix += 1;
        self.deployment.nodes[b.index].radix += 1;
        r
    }

    pub fn softnpu_link(
        &mut self,
        softnpu_node: NodeRef,
        node: NodeRef,
        node_mac: Option<String>,
        softnpu_mac: Option<String>,
    ) -> LinkRef {
        let r = LinkRef {
            _index: self.deployment.links.len(),
        };
        let l = Link {
            endpoints: [
                Endpoint {
                    node: softnpu_node,
                    index: self.deployment.nodes[softnpu_node.index].radix,
                    kind: EndpointKind::SoftNPU(softnpu_mac),
                },
                Endpoint {
                    node,
                    index: self.deployment.nodes[node.index].radix,
                    kind: EndpointKind::Viona(node_mac),
                },
            ],
        };
        self.deployment.links.push(l);
        self.deployment.nodes[softnpu_node.index].radix += 1;
        self.deployment.nodes[node.index].radix += 1;
        r
    }

    pub fn softnpu_links(
        &mut self,
        node1: NodeRef,
        node2: NodeRef,
        mac1: Option<String>,
        mac2: Option<String>,
    ) -> LinkRef {
        let r = LinkRef {
            _index: self.deployment.links.len(),
        };
        let l = Link {
            endpoints: [
                Endpoint {
                    node: node1,
                    index: self.deployment.nodes[node1.index].radix,
                    kind: EndpointKind::SoftNPU(mac1),
                },
                Endpoint {
                    node: node2,
                    index: self.deployment.nodes[node2.index].radix,
                    kind: EndpointKind::SoftNPU(mac2),
                },
            ],
        };
        self.deployment.links.push(l);
        self.deployment.nodes[node1.index].radix += 1;
        self.deployment.nodes[node2.index].radix += 1;
        r
    }

    pub fn reserve(&mut self, n: NodeRef, gb: usize) {
        self.deployment.nodes[n.index].reserved = gb;
    }

    pub fn set_backing(&mut self, n: NodeRef, backing: PrimaryDiskBacking) {
        self.deployment.nodes[n.index].primary_disk_backing = backing
    }

    /// Create an external link attached to `host_ifx` via a new VNIC.
    pub fn ext_link(&mut self, host_ifx: impl AsRef<str>, n: NodeRef) {
        self.ext_link_common(host_ifx, n, false);
    }

    /// Create an external link, consuming the link `host_ifx`.
    pub fn ext_link_exclusive(
        &mut self,
        host_ifx: impl AsRef<str>,
        n: NodeRef,
    ) {
        self.ext_link_common(host_ifx, n, true);
    }

    fn ext_link_common(
        &mut self,
        host_ifx: impl AsRef<str>,
        n: NodeRef,
        exclusive: bool,
    ) {
        let endpoint = Endpoint {
            node: n,
            index: self.deployment.nodes[n.index].radix,
            kind: EndpointKind::Viona(None),
        };
        let host_ifx = host_ifx.as_ref().into();
        self.deployment.ext_links.push(ExtLink {
            endpoint,
            host_ifx,
            exclusive,
        });
        self.deployment.nodes[n.index].radix += 1;
    }

    /// Provide the host folder `src` as a p9fs mount to the guest with the tag
    /// `dst`.
    pub fn do_mount(
        &mut self,
        src: impl AsRef<Utf8Path>,
        dst: impl AsRef<Utf8Path>,
        n: NodeRef,
        mechanism: GuestMountMechanism,
    ) -> Result<(), Error> {
        let src = src.as_ref();
        let src = src.canonicalize_utf8().map_err(|error| {
            Error::PathError(format!(
                "{}: canonicalization error: {}",
                src, error
            ))
        })?;

        self.deployment.nodes[n.index].mounts.push(Mount {
            source: src,
            destination: dst.as_ref().to_owned(),
            mechanism,
        });

        Ok(())
    }

    pub fn mount(
        &mut self,
        src: impl AsRef<Utf8Path>,
        dst: impl AsRef<Utf8Path>,
        n: NodeRef,
    ) -> Result<(), Error> {
        self.do_mount(src, dst, n, GuestMountMechanism::P9kp)
    }

    pub fn mount_linux(
        &mut self,
        src: impl AsRef<Utf8Path>,
        dst: impl AsRef<Utf8Path>,
        n: NodeRef,
    ) -> Result<(), Error> {
        self.do_mount(src, dst, n, GuestMountMechanism::Mount)
    }

    /// Launch the deployment. This will clone the necessary image zvols, create
    /// the propolis VM instances, create the point to point network interfaces,
    /// set up the serial console for each VM and, run any user defined exec
    /// statements.
    pub async fn launch(&mut self) -> Result<(), Error> {
        self.preflight().await?;
        match self.do_launch().await {
            Ok(()) => Ok(()),
            Err(e) => {
                error!(self.log, "launch failed: {}", e);
                Err(e)
            }
        }
    }

    async fn preflight(&mut self) -> Result<(), Error> {
        // Verify all required executables are discoverable.
        let out = Command::new(&self.propolis_binary).args(["-V"]).output();
        if out.is_err() {
            return Err(Error::Exec(format!(
                "failed to find {} on PATH",
                &self.propolis_binary
            )));
        }

        // validate that no external links are being jointly specified
        // as exclusive and as parents of vnics.
        let mut link_is_exclusive = HashMap::new();
        for link in self.deployment.ext_links.iter() {
            let entry = link_is_exclusive.entry(link.host_ifx.clone());

            match entry {
                Entry::Vacant(vacant_entry) => {
                    vacant_entry.insert(link.exclusive);
                }
                Entry::Occupied(occupied_entry) => {
                    if link.exclusive || *occupied_entry.get() {
                        return Err(Error::ExternalNicReused(
                            link.host_ifx.clone(),
                        ));
                    }
                }
            }
        }

        // ensure falcon working dir
        fs::create_dir_all(&self.falcon_dir)?;

        // write falcon config
        let pretty = PrettyConfig::new().separate_tuple_members(true);
        let out = format!("{}\n", to_string_pretty(&self.deployment, pretty)?);
        let mut topo_path = self.falcon_dir.clone();
        topo_path.push("topology.ron");
        fs::write(&topo_path, out)?;

        self.deployment.nodes_preflight(&self.log).await?;

        Ok(())
    }

    async fn net_launch(&self) -> Result<(), Error> {
        info!(self.log, "creating links");
        for l in self.deployment.links.iter() {
            l.create(self)?;
        }

        info!(self.log, "creating external links");
        for l in self.deployment.ext_links.iter() {
            l.create(self)?;
        }

        Ok(())
    }

    async fn do_launch(&self) -> Result<(), Error> {
        self.net_launch().await?;

        info!(self.log, "creating nodes");

        let mut fs = Vec::new();
        for n in self.deployment.nodes.iter() {
            fs.push(n.launch(self));
        }
        for x in join_all(fs).await {
            x?;
        }

        Ok(())
    }

    pub fn net_destroy(&self) -> Result<(), Error> {
        info!(self.log, "destroying links");
        for l in self.deployment.links.iter() {
            l.destroy(self)?;
        }

        info!(self.log, "destroying external links");
        for l in self.deployment.ext_links.iter() {
            l.destroy(self)?;
        }
        Ok(())
    }

    /// Tear down all the nodes, followed by the links and the ZFS pool
    // TODO in parallel
    pub fn destroy(&self) -> Result<(), Error> {
        info!(self.log, "destroying nodes");
        for n in self.deployment.nodes.iter() {
            n.destroy(self)?;
        }

        self.net_destroy()?;

        // Destroy images
        info!(self.log, "destroying images");

        // destroy any zvol backed images
        let img_dir = format!("{}/topo/{}", self.dataset, self.deployment.name);
        Command::new(ZFS_BIN)
            .args(["destroy", "-r", img_dir.as_ref()])
            .output()?;

        // destroy any file backed images
        let img_dir = format!("/var/falcon/dsk/{}", self.deployment.name);
        Command::new(RM_BIN)
            .args(["-rf", img_dir.as_ref()])
            .output()?;

        // Destroy workspace
        info!(self.log, "destroying workspace at {}", self.falcon_dir);
        fs::remove_dir_all(&self.falcon_dir)?;

        Ok(())
    }

    /// Run a command synchronously in the vm.
    pub async fn exec(&self, n: NodeRef, cmd: &str) -> Result<String, Error> {
        let name = self.deployment.nodes[n.index].name.clone();
        self.do_exec(&name, cmd).await
    }

    async fn do_exec(&self, name: &str, cmd: &str) -> Result<String, Error> {
        let mut path = self.falcon_dir.clone();
        path.push(format!("{name}.uuid"));
        let id = match fs::read_to_string(&path) {
            Ok(u) => u,
            Err(e) => {
                return Err(Error::NotFound(format!(
                    "propolis uuid for {}: {}",
                    name, e
                )));
            }
        };
        path.pop();

        path.push(format!("{name}.port"));
        let port = match fs::read_to_string(&path) {
            Ok(p) => p.as_str().parse::<u16>()?,
            Err(e) => {
                return Err(Error::NotFound(format!(
                    "get propolis port for {}: {}",
                    name, e
                )));
            }
        };
        path.pop();

        let addr = SocketAddr::new(
            IpAddr::V6(Ipv6Addr::new(0, 0, 0, 0, 0, 0, 0, 1)),
            port,
        );

        let mut sc = serial::SerialCommander::new(
            addr,
            id,
            name.into(),
            self.log.clone(),
        );
        let mut ws = sc.start(true).await?;
        let out = sc.exec(&mut ws, cmd.to_string()).await?;
        sc.logout(&mut ws).await?;
        Ok(out)
    }
}

impl Deployment {
    /// Create a new deployment with the given name. Names must conform to
    /// [A-Za-z]?[A-Za-z0-9_]*
    pub fn new(name: &str) -> Self {
        namecheck!(name, "deployment");
        Deployment {
            name: String::from(name),
            nodes: Vec::new(),
            links: Vec::new(),
            ext_links: Vec::new(),
        }
    }

    fn simnet_link_name(&self, e: &Endpoint) -> String {
        format!(
            "{}_{}_{}_sim{}",
            self.name,
            self.nodes[e.node.index].name,
            e.kind.designator(),
            e.index,
        )
    }

    fn vnic_link_name(&self, e: &Endpoint) -> String {
        format!(
            "{}_{}_{}_vnic{}",
            self.name,
            self.nodes[e.node.index].name,
            e.kind.designator(),
            e.index,
        )
    }

    async fn nodes_preflight(&mut self, log: &Logger) -> Result<(), Error> {
        let mut endpoints = Vec::new();
        for l in &self.links {
            endpoints.extend_from_slice(&l.endpoints);
        }
        for l in &self.ext_links {
            endpoints.push(l.endpoint.clone());
        }

        let mut node_endpoints_map: HashMap<String, Vec<NodeEndpoint>> =
            HashMap::new();
        let mut softnpu_deployment = false;

        for n in self.nodes.iter() {
            let node_endpoints: Vec<NodeEndpoint> = endpoints
                .iter()
                .filter(|e| self.nodes[e.node.index].name == n.name)
                .map(|e| NodeEndpoint {
                    vnic_name: self.vnic_link_name(e),
                    endpoint: e.clone(),
                })
                .collect();

            let has_softnpu = node_endpoints.iter().any(|ne| {
                matches!(&ne.endpoint.kind, EndpointKind::SoftNPU(_))
            });

            softnpu_deployment |= has_softnpu;

            node_endpoints_map.insert(n.name.clone(), node_endpoints);
        }

        for n in self.nodes.iter_mut() {
            n.preflight(
                log,
                &self.name,
                &node_endpoints_map[&n.name],
                softnpu_deployment,
            )
            .await?;
        }

        Ok(())
    }
}

impl Drop for Runner {
    fn drop(&mut self) {
        if !self.persistent {
            match self.destroy() {
                Ok(()) => {}
                Err(e) => error!(self.log, "cleanup failed: {}", e),
            }
        }
    }
}

struct NodeEndpoint {
    vnic_name: String,
    endpoint: Endpoint,
}

impl Node {
    async fn preflight(
        &mut self,
        log: &Logger,
        deployment_name: &str,
        node_endpoints: &[NodeEndpoint],
        softnpu_deployment: bool,
    ) -> Result<(), Error> {
        self.try_ensure_base_image(log).await?;

        // Propolis supports COM1 to COM4, so ensure those devices are present.
        // Note COM4 will be added implicitly due to the presence of a
        // SoftNpuPciPort device in the spec, and it will be commandeered by
        // SoftNPU devices.

        self.components.insert(
            SpecKey::Name("com1".into()),
            ComponentV0::SerialPort(SerialPort {
                num: SerialPortNumber::Com1,
            }),
        );

        self.components.insert(
            SpecKey::Name("com2".into()),
            ComponentV0::SerialPort(SerialPort {
                num: SerialPortNumber::Com2,
            }),
        );

        self.components.insert(
            SpecKey::Name("com3".into()),
            ComponentV0::SerialPort(SerialPort {
                num: SerialPortNumber::Com3,
            }),
        );

        let backing = match self.primary_disk_backing {
            PrimaryDiskBacking::Zvol => {
                self.create_zvol_backing(deployment_name)?
            }
            PrimaryDiskBacking::File => {
                self.create_file_backing(log, deployment_name)?
            }
        };
        self.create_blockdev(backing);

        let mut pci_index = 5;

        // mounts
        for (i, m) in self.mounts.iter().enumerate() {
            self.components.insert(
                SpecKey::Name(format!("fs{i}")),
                ComponentV0::P9fs(P9fs {
                    source: m.source.to_string(),
                    target: m.destination.to_string(),
                    chunk_size: 65536, // XXX magic number?
                    pci_path: PciPath::new(0, pci_index, 0).unwrap(),
                }),
            );

            pci_index += 1;
        }

        // network interfaces

        let mut viona_index = 0;
        let mut softnpu_index = 0;
<<<<<<< HEAD
        let mut sidemux_index = 0;

        let mut endpoints = Vec::new();
        for l in &d.links {
            endpoints.push((None, l.endpoints[0].clone()));
            endpoints.push((None, l.endpoints[1].clone()));
        }
        for l in &d.ext_links {
            endpoints.push((
                l.exclusive.then(|| l.host_ifx.clone()),
                l.endpoint.clone(),
            ));
        }

        let has_softnpu = endpoints
            .iter()
            .any(|(_, x)| matches!(&x.kind, EndpointKind::SoftNPU(_)));

        if has_softnpu {
            let mut opts = BTreeMap::new();
            opts.insert(
                "pci-path".to_string(),
                toml::Value::String(format!("0.{}.0", pci_index)),
=======

        // if using a softnpu deployment, each instance must have the following
        // components, but note that the spec keys will (current) be overwritten
        // by propolis-server
        if softnpu_deployment {
            self.components.insert(
                SpecKey::Name("softnpu-p9".into()),
                ComponentV0::SoftNpuP9(SoftNpuP9 {
                    pci_path: PciPath::new(0, pci_index, 0).unwrap(),
                }),
>>>>>>> a88bc678
            );

            pci_index += 1;

            self.components.insert(
                SpecKey::Name("softnpu-pci-port".into()),
                ComponentV0::SoftNpuPciPort(SoftNpuPciPort {
                    pci_path: PciPath::new(0, pci_index, 0).unwrap(),
                }),
            );

            pci_index += 1;

            // note: softnpu requires com4 but propolis-server will add that for
            // us
        }

<<<<<<< HEAD
        for (real_dev, e) in &endpoints {
            if d.nodes[e.node.index].name == self.name {
                match &e.kind {
                    EndpointKind::Viona(_) => {
                        //links.push(d.vnic_link_name(e));
                        let mut opts = BTreeMap::new();
                        opts.insert(
                            "vnic".to_string(),
                            toml::Value::String(
                                real_dev
                                    .as_ref()
                                    .cloned()
                                    .unwrap_or_else(|| d.vnic_link_name(e)),
                            ),
                        );
                        opts.insert(
                            "pci-path".to_string(),
                            toml::Value::String(format!("0.{}.0", pci_index)),
                        );
                        devices.insert(
                            format!("net{}", viona_index),
                            propolis_server_config::Device {
                                driver: "pci-virtio-viona".to_string(),
                                options: opts,
                            },
                        );
                        viona_index += 1;
                        pci_index += 1;
                    }
                    EndpointKind::Sidemux(radix, macs) => {
                        let mut opts = BTreeMap::new();
                        opts.insert(
                            "radix".to_string(),
                            toml::Value::Integer((*radix).try_into()?),
                        );
                        opts.insert(
                            "link-name".to_string(),
                            toml::Value::String(d.vnic_link_name(e)),
                        );
                        opts.insert(
                            "pci-path".to_string(),
                            toml::Value::String(format!("0.{}.0", pci_index)),
                        );
                        if let Some(macs) = macs {
                            opts.insert(
                                "macs".to_string(),
                                toml::Value::Array(
                                    macs.iter()
                                        .map(|x| toml::Value::String(x.clone()))
                                        .collect(),
                                ),
                            );
                        }
                        devices.insert(
                            format!("sidemux{}", sidemux_index),
                            propolis_server_config::Device {
                                driver: "sidemux".into(),
                                options: opts,
                            },
                        );
                        sidemux_index += 1;
                        // +1 on the radix is for the pci port
                        pci_index += radix + 1;
                    }
                    EndpointKind::SoftNPU(mac) => {
                        let mut opts = BTreeMap::new();
                        opts.insert(
                            "vnic".to_string(),
                            toml::Value::String(d.vnic_link_name(e)),
                        );
                        if let Some(ref mac) = mac {
                            opts.insert(
                                "mac".to_string(),
                                toml::Value::String(mac.clone()),
                            );
                        }
                        devices.insert(
                            format!("port{}", softnpu_index),
                            propolis_server_config::Device {
                                driver: "softnpu-port".to_string(),
                                options: opts,
=======
        for NodeEndpoint {
            vnic_name,
            endpoint,
        } in node_endpoints
        {
            match &endpoint.kind {
                EndpointKind::Viona(_) => {
                    self.components.insert(
                        SpecKey::Name(format!("net{viona_index}-backing")),
                        ComponentV0::VirtioNetworkBackend(
                            VirtioNetworkBackend {
                                vnic_name: vnic_name.clone(),
>>>>>>> a88bc678
                            },
                        ),
                    );

                    self.components.insert(
                        SpecKey::Name(format!("net{viona_index}")),
                        ComponentV0::VirtioNic(VirtioNic {
                            backend_id: SpecKey::Name(format!(
                                "net{viona_index}-backing"
                            )),
                            interface_id: Uuid::new_v4(),
                            pci_path: PciPath::new(0, pci_index, 0).unwrap(),
                        }),
                    );

                    viona_index += 1;
                    pci_index += 1;
                }

                // XXX is mac used in spec?
                EndpointKind::SoftNPU(_mac) => {
                    let backend_id = SpecKey::Name(format!(
                        "softnpu{softnpu_index}-backing"
                    ));

                    self.components.insert(
                        backend_id.clone(),
                        ComponentV0::DlpiNetworkBackend(DlpiNetworkBackend {
                            vnic_name: vnic_name.clone(),
                        }),
                    );

                    self.components.insert(
                        SpecKey::Name(format!("softnpu{softnpu_index}-port")),
                        ComponentV0::SoftNpuPort(SoftNpuPort {
                            link_name: format!("softnpu{softnpu_index}"),
                            backend_id,
                        }),
                    );

                    softnpu_index += 1;
                }
            }
        }

        Ok(())
    }

    async fn try_ensure_base_image(&self, log: &Logger) -> Result<(), Error> {
        match Command::new(ZFS_BIN)
            .args([
                "list",
                "-t",
                "snapshot",
                format!("{}/img/{}@base", self.dataset, self.image).as_str(),
            ])
            .output()
        {
            Ok(output) if output.status.success() => Ok(()),
            _ => {
                info!(
                    log,
                    "base image for {} does not exist, attempting to install",
                    self.image
                );
                self.try_install_base_image(log).await
            }
        }
    }

    async fn try_install_base_image(&self, log: &Logger) -> Result<(), Error> {
        let iname = format!("{}_0.raw.xz", self.image);
        let path = format!("/tmp/{iname}");
        let extracted = path.strip_suffix(".xz").unwrap();
        self.try_download_base_image(log, iname.as_str(), path.as_str())
            .await?;
        let fsize = Self::try_extract_image(log, path.as_str(), extracted)?;
        self.try_create_zfs_volume_for_image(log, fsize, extracted)?;
        Ok(())
    }

    fn try_create_zfs_volume_for_image(
        &self,
        log: &Logger,
        fsize: usize,
        source: &str,
    ) -> Result<(), Error> {
        let zpath = format!("{}/img/{}", self.dataset, self.image);
        let bsize = fsize + 4096 - fsize % 4096;
        info!(log, "creating zvol {zpath} of size {bsize}");
        let out = Command::new(ZFS_BIN)
            .args([
                "create",
                "-p",
                "-V",
                &bsize.to_string(),
                "-o",
                "volblocksize=4k",
                zpath.as_str(),
            ])
            .output()
            .context("zfs create volume")?;

        if !out.status.success() {
            return Err(Error::Exec(format!(
                "zfs create vol: {} {}",
                String::from_utf8_lossy(out.stdout.as_slice()),
                String::from_utf8_lossy(out.stderr.as_slice())
            )));
        }

        info!(log, "copying image data to zvol");
        let source = std::fs::File::open(source)?;
        let dst = OpenOptions::new().write(true).open(format!(
            "/dev/zvol/rdsk/{}/img/{}",
            self.dataset, self.image
        ))?;
        let pb = Self::new_progress_bar();
        pb.inc_length(dst.metadata().context("zvol dst metadata")?.len());
        let mut dst = BufWriter::with_capacity(1024 * 1024, dst);

        std::io::copy(&mut pb.wrap_read(source), &mut dst)
            .context("copy image to zfs vol")?;

        pb.finish();

        let spath = format!("{}/img/{}@base", self.dataset, self.image);
        info!(log, "creating zfs snapshot {spath}");
        let out = Command::new(ZFS_BIN)
            .args(["snapshot", spath.as_str()])
            .output()
            .context("zfs create snapshot")?;
        if !out.status.success() {
            return Err(Error::Exec(format!(
                "zfs create snapshot: {} {}",
                String::from_utf8_lossy(out.stdout.as_slice()),
                String::from_utf8_lossy(out.stderr.as_slice())
            )));
        }
        Ok(())
    }

    fn try_extract_image(
        log: &Logger,
        from: &str,
        to: &str,
    ) -> Result<usize, Error> {
        if Path::new(to).exists() {
            info!(log, "image already extracted");
            let file = std::fs::File::open(to)?;
            return Ok(file
                .metadata()
                .context("get file metadata")?
                .size()
                .try_into()
                .context("file size as usize")?);
        }
        info!(log, "extracting image to {to}");
        let pb = Self::new_progress_bar();
        let in_file = std::fs::File::open(from)?;
        let len = in_file
            .metadata()
            .context("compressed image metadata")?
            .len();
        pb.inc_length(len);
        let in_file = pb.wrap_read(in_file);
        let mut dec = XzDecoder::new(in_file);
        let mut outfile = std::fs::File::create(to)?;
        std::io::copy(&mut dec, &mut outfile)?;
        pb.finish();
        Ok(outfile
            .metadata()
            .context("get file metadata")?
            .size()
            .try_into()
            .context("file size as usize")?)
    }

    fn new_progress_bar() -> ProgressBar {
        let pb = ProgressBar::new(0);
        let sty = ProgressStyle::with_template(
            "[{elapsed_precise}] \
            {bar:40.cyan/blue} \
            {bytes}/{total_bytes} \
            {msg}",
        )
        .unwrap()
        .progress_chars("##-");
        pb.set_style(sty);
        pb
    }

    async fn try_download_base_image(
        &self,
        log: &Logger,
        iname: &str,
        path: &str,
    ) -> Result<(), Error> {
        if Path::new(path).exists() {
            info!(log, "image already downloaded");
            return Ok(());
        }
        let url = format!(
            "https://oxide-falcon-assets.s3.us-west-2.amazonaws.com/{iname}"
        );
        info!(log, "trying to download {url}");

        let pb = Self::new_progress_bar();

        let client = reqwest::ClientBuilder::new()
            .timeout(Duration::from_secs(3600))
            .tcp_keepalive(Duration::from_secs(3600))
            .connect_timeout(Duration::from_secs(15))
            .build()
            .unwrap();
        let response = client
            .get(&url)
            .send()
            .await
            .with_context(|| format!("failed to get url {url}"))?;

        if !response.status().is_success() {
            Err(anyhow::anyhow!(
                "failed to download image: {}",
                response.status()
            ))?;
        }
        pb.inc_length(
            response
                .content_length()
                .ok_or_else(|| anyhow::anyhow!("Missing content length"))?,
        );
        let mut file = tokio::fs::File::create(path)
            .await
            .with_context(|| format!("failed to create {path}"))?;
        let mut stream = response.bytes_stream();
        while let Some(chunk) = stream.next().await {
            let chunk = chunk.with_context(|| {
                format!("failed reading response from {url}")
            })?;
            file.write_all(&chunk)
                .await
                .with_context(|| format!("failed writing {path:?}"))?;
            pb.inc(chunk.len().try_into().unwrap());
        }
        pb.finish();
        Ok(())
    }

    fn create_zvol_backing(
        &self,
        deployment_name: &str,
    ) -> Result<String, Error> {
        //Clone base image

        //TODO incorporate version into img
        let source = format!("{}/img/{}@base", self.dataset, self.image);
        let dest =
            format!("{}/topo/{}/{}", self.dataset, deployment_name, self.name);

        let out = Command::new(ZFS_BIN)
            .args(["clone", "-p", source.as_ref(), dest.as_ref()])
            .output()?;

        if !out.status.success() {
            return Err(Error::Zfs(String::from_utf8(out.stderr)?));
        }

        let volsize = format!("volsize={}G", self.reserved);

        let out = Command::new(ZFS_BIN)
            .args(["set", volsize.as_str(), dest.as_ref()])
            .output()?;

        if !out.status.success() {
            return Err(Error::Zfs(String::from_utf8(out.stderr)?));
        }

        let reserved = format!("reservation={}G", self.reserved);

        let out = Command::new(ZFS_BIN)
            .args(["set", reserved.as_str(), dest.as_ref()])
            .output()?;

        if !out.status.success() {
            return Err(Error::Zfs(String::from_utf8(out.stderr)?));
        }

        let out = Command::new(ZFS_BIN)
            .args(["set", "sync=disabled", dest.as_ref()])
            .output()?;

        if !out.status.success() {
            return Err(Error::Zfs(String::from_utf8(out.stderr)?));
        }

        let zvol = format!(
            "/dev/zvol/rdsk/{}/topo/{}/{}",
            self.dataset, deployment_name, self.name,
        );

        Ok(zvol)
    }

    fn create_file_backing(
        &self,
        log: &Logger,
        deployment_name: &str,
    ) -> Result<String, Error> {
        let size = format!("{}G", self.reserved);

        let dir = format!("/var/falcon/dsk/{}", deployment_name);
        if let Err(e) = fs::create_dir_all(&dir) {
            error!(log, "failed to create image directory: {e}");
            return Err(Error::IO(e));
        }
        let backing = format!("{}/{}", dir, self.name);
        let source_zvol =
            format!("/dev/zvol/dsk/{}/img/{}@base", self.dataset, self.image);

        info!(log, "copying backing image for {}", self.name);
        let dd_if = format!("if={source_zvol}");
        let dd_of = format!("of={backing}");
        let out = Command::new(DD_BIN)
            .args([dd_if.as_str(), dd_of.as_str(), "bs=1024M"])
            .output()?;
        if !out.status.success() {
            return Err(Error::Exec(String::from_utf8(out.stderr)?));
        }

        let out = Command::new(TRUNCATE_BIN)
            .args(["-s", size.as_str(), backing.as_str()])
            .output()?;
        if !out.status.success() {
            return Err(Error::Exec(String::from_utf8(out.stderr)?));
        }

        Ok(backing)
    }

    fn create_blockdev(&mut self, backing: String) {
        self.components.insert(
            SpecKey::Name("main_disk".to_string()),
            ComponentV0::VirtioDisk(VirtioDisk {
                backend_id: SpecKey::Name("main_disk_backing".into()),
                pci_path: PciPath::new(0, 4, 0).unwrap(),
            }),
        );

        self.components.insert(
            SpecKey::Name("main_disk_backing".to_string()),
            ComponentV0::FileStorageBackend(FileStorageBackend {
                path: backing,
                readonly: false,
            }),
        );
    }

    async fn launch(&self, r: &Runner) -> Result<(), Error> {
        // launch vm

        let id = uuid::Uuid::new_v4();
        let port = launch_vm(
            &r.log,
            &r.propolis_binary,
            &id,
            self,
            &r.falcon_dir,
            Some(&self.components),
        )
        .await?;

        if !self.do_setup {
            return Ok(());
        }

        // initial vm configuration

        let ws_sockaddr = format!("[::1]:{}", port);

        // login to serial console
        let mut sc = serial::SerialCommander::new(
            SocketAddr::from_str(ws_sockaddr.as_ref())?,
            id.to_string(),
            self.name.clone(),
            r.log.clone(),
        );
        let mut ws = sc.start(false).await?;

        // setup mounts
        // TODO this will only work as expected for one mount.
        for mount in &self.mounts {
            info!(r.log, "{}: mounting {}", self.name, mount.destination);
            let cmd = if mount.mechanism == GuestMountMechanism::Mount {
                format!(
                    "mkdir -p {dst}; mount -t 9p -o ro,msize=65536 {dst} {dst}",
                    dst = mount.destination
                )
            } else {
                format!(
                    "mkdir -p {dst}; cd {dst}; p9kp pull",
                    dst = mount.destination
                )
            };
            sc.exec(&mut ws, cmd).await?;
            sc.exec(&mut ws, "cd".into()).await?;
            info!(
                r.log,
                "{}: finished mounting {}", self.name, mount.destination
            );
        }

        // set hostname
        let cmd = format!("hostname {}", self.name);
        sc.exec(&mut ws, cmd).await?;
        let cmd = format!("echo '{name}' > /etc/nodename", name = self.name,);
        sc.exec(&mut ws, cmd).await?;
        let cmd = format!(
            "echo '::1 {name}.local {name}' >> /etc/hosts",
            name = self.name,
        );
        sc.exec(&mut ws, cmd).await?;
        let cmd = format!(
            "echo '127.0.0.1 {name}.local {name}' >> /etc/hosts",
            name = self.name,
        );
        sc.exec(&mut ws, cmd).await?;

        // log out after finishing setup
        info!(r.log, "{}: logging out", self.name);
        sc.logout(&mut ws).await?;
        info!(r.log, "{}: logged out", self.name);

        Ok(())
    }

    fn destroy(&self, r: &Runner) -> Result<(), Error> {
        // get propolis pid
        let mut path = r.falcon_dir.clone();
        path.push(format!("{}.pid", self.name));
        let pid = match fs::read_to_string(&path) {
            Ok(pid) => match pid.parse::<i32>() {
                Ok(pid) => pid,
                Err(e) => {
                    warn!(r.log, "parse propolis pid for {}: {}", self.name, e);
                    return Ok(());
                }
            },
            Err(e) => {
                warn!(r.log, "get propolis pid for {}: {}", self.name, e);
                return Ok(());
            }
        };
        path.pop();

        // kill propolis instance
        unsafe {
            libc::kill(pid, libc::SIGKILL);
        }

        // get instance uuid
        path.push(format!("{}.uuid", self.name));
        let uuid = match fs::read_to_string(&path) {
            Ok(u) => u,
            Err(e) => {
                warn!(r.log, "get propolis uuid for {}: {}", self.name, e);
                return Ok(());
            }
        };

        // destroy bhyve vm
        let vm_arg = format!("--vm={}", uuid);
        match Command::new("bhyvectl")
            .args(["--destroy", vm_arg.as_ref()])
            .output()
        {
            Ok(_) => {}
            Err(e) => {
                warn!(r.log, "delete bhyve vm for {}: {}", self.name, e);
                return Ok(());
            }
        }

        Ok(())
    }
}

impl Link {
    fn create(&self, r: &Runner) -> Result<(), Error> {
        let d = &r.deployment;

        // create interfaces
        for e in self.endpoints.iter() {
            let slink = d.simnet_link_name(e);
            let vlink = d.vnic_link_name(e);

            let slink_h = libnet::LinkHandle::Name(slink.clone());
            let vlink_h = libnet::LinkHandle::Name(vlink.clone());

            // if dangling links exists, remove them
            debug!(r.log, "destroying link {}", &vlink);
            libnet_retry(|| {
                libnet::delete_link(&vlink_h, libnet::LinkFlags::Active)
            })?;
            debug!(r.log, "destroying link {}", &slink);
            libnet_retry(|| {
                libnet::delete_link(&slink_h, libnet::LinkFlags::Active)
            })?;

            info!(r.log, "creating simnet link '{}'", &slink);
            libnet::create_simnet_link(&slink, libnet::LinkFlags::Active)?;

            info!(r.log, "creating vnic link '{}'", &vlink);

            let mac = if let EndpointKind::Viona(Some(mac)) = &e.kind {
                let parts = mac.split(':');
                let mut v = Vec::new();
                for p in parts {
                    let x = u8::from_str_radix(p, 16)?;
                    v.push(x);
                }
                Some(v)
            } else {
                None
            };

            libnet::create_vnic_link(
                &vlink,
                &slink_h,
                mac,
                libnet::LinkFlags::Active,
            )?;
            let args =
                vec!["set-linkprop", "-p", "promisc-filtered=off", &vlink];
            match Command::new(DLADM_BIN).args(args).output() {
                Err(e) => {
                    return Err(Error::Exec(format!(
                        "failed to run {DLADM_BIN}: {e:?}"
                    )));
                }
                Ok(s) => {
                    if !s.status.success() {
                        return Err(Error::Exec(format!(
                            "{DLADM_BIN} failed: {:?}",
                            s.stderr
                        )));
                    }
                }
            }

            debug!(r.log, "link pair created");
        }

        // make point to point connection beteween interfaces
        let slink0 = d.simnet_link_name(&self.endpoints[0]);
        let slink1 = d.simnet_link_name(&self.endpoints[1]);
        let slink0_h = libnet::LinkHandle::Name(slink0);
        let slink1_h = libnet::LinkHandle::Name(slink1);
        libnet::connect_simnet_peers(&slink0_h, &slink1_h)?;

        Ok(())
    }

    fn destroy(&self, r: &Runner) -> Result<(), Error> {
        let d = &r.deployment;

        for e in self.endpoints.iter() {
            let slink = d.simnet_link_name(e);
            let vlink = d.vnic_link_name(e);
            let slink_h = libnet::LinkHandle::Name(slink.clone());
            let vlink_h = libnet::LinkHandle::Name(vlink.clone());

            info!(r.log, "destroying link {}", &vlink);
            libnet_retry(|| {
                libnet::delete_link(&vlink_h, libnet::LinkFlags::Active)
            })?;
            info!(r.log, "destroying link {}", &slink);
            libnet_retry(|| {
                libnet::delete_link(&slink_h, libnet::LinkFlags::Active)
            })?;
        }

        Ok(())
    }
}

impl ExtLink {
    fn create(&self, r: &Runner) -> Result<(), Error> {
        if self.exclusive {
            return Ok(());
        }

        let vnic_name = r.deployment.vnic_link_name(&self.endpoint);
        let vnic = libnet::LinkHandle::Name(vnic_name.clone());
        let host_ifx = libnet::LinkHandle::Name(self.host_ifx.clone());

        // destroy any dangling links
        debug!(r.log, "destroying external link {}", &vnic_name);
        libnet_retry(|| libnet::delete_link(&vnic, libnet::LinkFlags::Active))?;

        // create vnic
        info!(r.log, "creating external link {}", &vnic_name);
        libnet::create_vnic_link(
            &vnic_name,
            &host_ifx,
            None,
            libnet::LinkFlags::Active,
        )?;

        debug!(
            r.log,
            "external link {}@{} created", &vnic_name, &self.host_ifx
        );

        Ok(())
    }

    fn destroy(&self, r: &Runner) -> Result<(), Error> {
        if self.exclusive {
            return Ok(());
        }

        let vnic_name = r.deployment.vnic_link_name(&self.endpoint);
        let vnic = libnet::LinkHandle::Name(vnic_name.clone());
        info!(r.log, "destroying external link {}", &vnic_name);
        libnet_retry(|| libnet::delete_link(&vnic, libnet::LinkFlags::Active))?;

        Ok(())
    }
}

pub(crate) async fn launch_vm(
    log: &Logger,
    propolis_binary: &str,
    id: &uuid::Uuid,
    node: &Node,
    falcon_dir: &Utf8Path,
    components: Option<&BTreeMap<SpecKey, ComponentV0>>,
) -> Result<u16, Error> {
    // launch propolis-server

    let mut path = falcon_dir.to_path_buf();

    path.push(format!("{}.out", node.name));
    let stdout = fs::File::create(&path)?;
    path.pop();

    path.push(format!("{}.err", node.name));
    let stderr = fs::File::create(&path)?;
    path.pop();

    let sockaddr = String::from("[::]:0");
    let mut cmd = Command::new(propolis_binary);
    let mut args = vec![
        "run".to_string(),
        "/var/ovmf/OVMF_CODE.fd".to_string(),
        sockaddr.clone(),
    ];
    if let Some(vnc_port) = node.vnc_port {
        args.push(format!("[::]:{}", vnc_port));
    }
    cmd.args(&args)
        .env("RUST_BACKTRACE", "FULL")
        .stdout(stdout)
        .stderr(stderr);
    let child = cmd.spawn()?;

    path.push(format!("{}.pid", node.name));
    fs::write(&path, child.id().to_string())?;
    path.pop();

    let port =
        find_propolis_port_in_log(format!("{}/{}.out", falcon_dir, node.name))
            .await
            .map_err(|e| anyhow::anyhow!("find propolis port in log: {e}"))?;

    path.push(format!("{}.port", node.name));
    fs::write(&path, port.to_string())?;
    path.pop();

    info!(
        log,
        "launched instance {} with pid {} on port {}",
        node.name,
        child.id(),
        port,
    );

    let sockaddr = format!("[::1]:{}", port);

    // create vm instance
    // We use a custom client builder here because the default progenitor
    // one has a timeout of 15s but we want to be able to wait indefinitely.
    let reqwest_client = reqwest::ClientBuilder::new().build().unwrap();
    let client = propolis_client::Client::new_with_client(
        &format!("http://{}", sockaddr),
        reqwest_client,
    );

    // https://github.com/rust-lang/rust-clippy/issues/9317
    #[allow(clippy::unnecessary_to_owned)]
    path.push(format!("{}.uuid", node.name));
    fs::write(&path, id.to_string())?;
    path.pop();

    let properties = propolis_client::types::InstanceProperties {
        id: *id,
        name: node.name.clone(),
        description: "a falcon vm".to_string(),
        metadata: InstanceMetadata {
            project_id: uuid::Uuid::nil(),
            silo_id: uuid::Uuid::nil(),
            sled_id: uuid::Uuid::nil(),
            sled_model: "falcon".to_owned(),
            sled_serial: "falcon".to_owned(),
            sled_revision: 0,
        },
    };

    let spec = propolis_client::types::InstanceSpecV0 {
        board: propolis_client::types::Board {
            cpus: node.cores,
            memory_mb: node.memory,
            chipset: propolis_client::types::Chipset::I440Fx(
                propolis_client::types::I440Fx { enable_pcie: false },
            ),
            cpuid: None,
            guest_hv_interface: None,
        },
        components: if let Some(components) = components {
            components
                .iter()
                .map(|(spec_key, comp)| (spec_key.to_string(), comp.clone()))
                .collect()
        } else {
            Default::default()
        },
    };
    let req = propolis_client::types::InstanceEnsureRequest {
        properties,
        init: propolis_client::types::InstanceInitializationMethod::Spec {
            spec,
        },
    };

    // we just launched the instance, so wait for it to become ready
    let mut success = false;
    for _ in 0..30 {
        info!(log, "instance ensure: {}", node.name);
        match client.instance_ensure().body(&req).send().await {
            Ok(_) => {
                success = true;
                break;
            }
            Err(e) => {
                warn!(log, "instance ensure error: {e}, retry in 1 second");
                sleep(Duration::from_secs(1)).await;
                continue;
            }
        }
    }
    if !success {
        client.instance_ensure().body(&req).send().await?;
    }

    info!(log, "instance run: {}", node.name);
    // run vm instance
    client
        .instance_state_put()
        .body(propolis_client::types::InstanceStateRequested::Run)
        .send()
        .await?;

    Ok(port)
}

pub(crate) fn dataset() -> String {
    match std::env::var("FALCON_DATASET") {
        Ok(s) if !s.is_empty() => s,
        _ => "rpool/falcon".to_string(),
    }
}

fn libnet_retry<F>(f: F) -> Result<(), Error>
where
    F: Fn() -> Result<(), libnet::Error>,
{
    for _ in 0..30 {
        if f().is_ok() {
            return Ok(());
        }
        std::thread::sleep(Duration::from_secs(1));
    }
    Ok(f()?)
}

async fn find_propolis_port_in_log(
    logfile: String,
) -> Result<u16, anyhow::Error> {
    let timeout = Instant::now() + Duration::from_secs(10);
    let port =
        tokio::time::timeout_at(timeout, do_find_propolis_port_in_log(logfile))
            .await?
            .map_err(|e| {
                anyhow::anyhow!(
                    "timed out waiting to find propolis port in its log: {e}"
                )
            })?;
    Ok(port)
}

async fn do_find_propolis_port_in_log(
    logfile: String,
) -> Result<u16, anyhow::Error> {
    let re = regex::Regex::new(r#""local_addr":"\[::1?\]:([0-9]+)""#).unwrap();
    let mut reader = BufReader::new(File::open(&logfile).await?);
    let mut lines = reader.lines();
    loop {
        match lines.next_line().await? {
            Some(line) => {
                if let Some(cap) = re.captures(&line) {
                    // unwrap on get(1) should be ok, since captures() returns
                    // `None` if there are no matches found
                    let port = cap.get(1).unwrap();
                    let result = port.as_str().parse::<u16>()?;
                    return Ok(result);
                }
            }
            None => {
                sleep(Duration::from_millis(10)).await;

                // We might have gotten a partial line; close the file, reopen
                // it, and start reading again from the beginning.
                reader = BufReader::new(File::open(&logfile).await?);
                lines = reader.lines();
            }
        }
    }
}<|MERGE_RESOLUTION|>--- conflicted
+++ resolved
@@ -23,13 +23,8 @@
 use serde::{Deserialize, Serialize};
 use slog::Drain;
 use slog::{debug, error, info, warn, Logger};
-<<<<<<< HEAD
 use std::collections::hash_map::Entry;
 use std::collections::{BTreeMap, HashMap};
-=======
-use std::collections::BTreeMap;
-use std::collections::HashMap;
->>>>>>> a88bc678
 use std::convert::TryInto;
 use std::fs::{self, OpenOptions};
 use std::io::BufWriter;
@@ -762,11 +757,25 @@
 
     async fn nodes_preflight(&mut self, log: &Logger) -> Result<(), Error> {
         let mut endpoints = Vec::new();
+
         for l in &self.links {
-            endpoints.extend_from_slice(&l.endpoints);
+            for e in &l.endpoints {
+                endpoints.push(NodeEndpoint {
+                    vnic_name: self.vnic_link_name(e),
+                    endpoint: e.clone(),
+                });
+            }
         }
         for l in &self.ext_links {
-            endpoints.push(l.endpoint.clone());
+            let vnic_name = if l.exclusive {
+                l.host_ifx.clone()
+            } else {
+                self.vnic_link_name(&l.endpoint)
+            };
+            endpoints.push(NodeEndpoint {
+                vnic_name,
+                endpoint: l.endpoint.clone(),
+            })
         }
 
         let mut node_endpoints_map: HashMap<String, Vec<NodeEndpoint>> =
@@ -776,11 +785,8 @@
         for n in self.nodes.iter() {
             let node_endpoints: Vec<NodeEndpoint> = endpoints
                 .iter()
-                .filter(|e| self.nodes[e.node.index].name == n.name)
-                .map(|e| NodeEndpoint {
-                    vnic_name: self.vnic_link_name(e),
-                    endpoint: e.clone(),
-                })
+                .filter(|e| self.nodes[e.endpoint.node.index].name == n.name)
+                .cloned()
                 .collect();
 
             let has_softnpu = node_endpoints.iter().any(|ne| {
@@ -817,6 +823,7 @@
     }
 }
 
+#[derive(Clone)]
 struct NodeEndpoint {
     vnic_name: String,
     endpoint: Endpoint,
@@ -889,31 +896,6 @@
 
         let mut viona_index = 0;
         let mut softnpu_index = 0;
-<<<<<<< HEAD
-        let mut sidemux_index = 0;
-
-        let mut endpoints = Vec::new();
-        for l in &d.links {
-            endpoints.push((None, l.endpoints[0].clone()));
-            endpoints.push((None, l.endpoints[1].clone()));
-        }
-        for l in &d.ext_links {
-            endpoints.push((
-                l.exclusive.then(|| l.host_ifx.clone()),
-                l.endpoint.clone(),
-            ));
-        }
-
-        let has_softnpu = endpoints
-            .iter()
-            .any(|(_, x)| matches!(&x.kind, EndpointKind::SoftNPU(_)));
-
-        if has_softnpu {
-            let mut opts = BTreeMap::new();
-            opts.insert(
-                "pci-path".to_string(),
-                toml::Value::String(format!("0.{}.0", pci_index)),
-=======
 
         // if using a softnpu deployment, each instance must have the following
         // components, but note that the spec keys will (current) be overwritten
@@ -924,7 +906,6 @@
                 ComponentV0::SoftNpuP9(SoftNpuP9 {
                     pci_path: PciPath::new(0, pci_index, 0).unwrap(),
                 }),
->>>>>>> a88bc678
             );
 
             pci_index += 1;
@@ -942,89 +923,6 @@
             // us
         }
 
-<<<<<<< HEAD
-        for (real_dev, e) in &endpoints {
-            if d.nodes[e.node.index].name == self.name {
-                match &e.kind {
-                    EndpointKind::Viona(_) => {
-                        //links.push(d.vnic_link_name(e));
-                        let mut opts = BTreeMap::new();
-                        opts.insert(
-                            "vnic".to_string(),
-                            toml::Value::String(
-                                real_dev
-                                    .as_ref()
-                                    .cloned()
-                                    .unwrap_or_else(|| d.vnic_link_name(e)),
-                            ),
-                        );
-                        opts.insert(
-                            "pci-path".to_string(),
-                            toml::Value::String(format!("0.{}.0", pci_index)),
-                        );
-                        devices.insert(
-                            format!("net{}", viona_index),
-                            propolis_server_config::Device {
-                                driver: "pci-virtio-viona".to_string(),
-                                options: opts,
-                            },
-                        );
-                        viona_index += 1;
-                        pci_index += 1;
-                    }
-                    EndpointKind::Sidemux(radix, macs) => {
-                        let mut opts = BTreeMap::new();
-                        opts.insert(
-                            "radix".to_string(),
-                            toml::Value::Integer((*radix).try_into()?),
-                        );
-                        opts.insert(
-                            "link-name".to_string(),
-                            toml::Value::String(d.vnic_link_name(e)),
-                        );
-                        opts.insert(
-                            "pci-path".to_string(),
-                            toml::Value::String(format!("0.{}.0", pci_index)),
-                        );
-                        if let Some(macs) = macs {
-                            opts.insert(
-                                "macs".to_string(),
-                                toml::Value::Array(
-                                    macs.iter()
-                                        .map(|x| toml::Value::String(x.clone()))
-                                        .collect(),
-                                ),
-                            );
-                        }
-                        devices.insert(
-                            format!("sidemux{}", sidemux_index),
-                            propolis_server_config::Device {
-                                driver: "sidemux".into(),
-                                options: opts,
-                            },
-                        );
-                        sidemux_index += 1;
-                        // +1 on the radix is for the pci port
-                        pci_index += radix + 1;
-                    }
-                    EndpointKind::SoftNPU(mac) => {
-                        let mut opts = BTreeMap::new();
-                        opts.insert(
-                            "vnic".to_string(),
-                            toml::Value::String(d.vnic_link_name(e)),
-                        );
-                        if let Some(ref mac) = mac {
-                            opts.insert(
-                                "mac".to_string(),
-                                toml::Value::String(mac.clone()),
-                            );
-                        }
-                        devices.insert(
-                            format!("port{}", softnpu_index),
-                            propolis_server_config::Device {
-                                driver: "softnpu-port".to_string(),
-                                options: opts,
-=======
         for NodeEndpoint {
             vnic_name,
             endpoint,
@@ -1037,7 +935,6 @@
                         ComponentV0::VirtioNetworkBackend(
                             VirtioNetworkBackend {
                                 vnic_name: vnic_name.clone(),
->>>>>>> a88bc678
                             },
                         ),
                     );
